{
  "name": "live-search",
  "displayName": "Live Search",
  "description": "Live fuzzy content search with preview using ripgrep",
  "version": "2.1.8",
  "engines": {
    "vscode": "^1.85.0"
  },
  "main": "./out/extension.js",
  "contributes": {
    "commands": [
      {
        "command": "telescopeLikeSearch.start",
        "title": "Live Search"
      },
      {
        "command": "telescopeLikeSearch.startInSubfolder",
        "title": "Live Search: Search in Current Folder"
      },
      {
        "command": "telescopeLikeSearch.startInSelectedFolder",
        "title": "Live Search: Select Folder to Search"
      },
      {
        "command": "telescopeLikeSearch.startInFile",
        "title": "Live Search: Search in Selected File"
      },
      {
        "command": "telescopeLikeSearch.chooseScope",
        "title": "Live Search: Choose Search Scope"
      },
      {
<<<<<<< HEAD
        "command": "telescopeLikeSearch.clearCache",
        "title": "Live Search: Clear Cache"
=======
        "command": "telescopeLikeSearch.filePicker",
        "title": "Live Search: File Picker with Preview"
>>>>>>> 46004dba
      }
    ],
    "keybindings": [
      {
        "command": "telescopeLikeSearch.openCodelensViewFromPicker",
        "key": "ctrl+l",
        "when": "inputFocus && inQuickOpen"
      },
      {
        "key": "ctrl+enter",
        "command": "telescopeLikeSearch.openLineFromVirtualDoc",
        "when": "editorTextFocus && resourceScheme == 'telescope-results'"
      },
      {
        "key": "ctrl+shift+f",
        "command": "telescopeLikeSearch.startInSubfolder",
        "when": "editorTextFocus"
      },
      {
        "key": "ctrl+shift+s",
        "command": "telescopeLikeSearch.startInSelectedFolder",
        "when": "editorTextFocus"
      },
      {
        "key": "ctrl+shift+i",
        "command": "telescopeLikeSearch.startInFile",
        "when": "editorTextFocus"
      },
      {
        "key": "ctrl+p",
        "command": "telescopeLikeSearch.filePicker",
        "when": "!inQuickOpen"
      }
    ],
    "configuration": {
      "title": "Live Search",
      "properties": {
        "telescopeLikeSearch.includePatterns": {
          "type": "array",
          "items": {
            "type": "string"
          },
          "default": [
            "**/*"
          ],
          "description": "Glob patterns for files to include in search"
        },
        "telescopeLikeSearch.excludePatterns": {
          "type": "array",
          "items": {
            "type": "string"
          },
          "default": [
            "**/node_modules/**",
            "**/dist/**",
            "**/.git/**"
          ],
          "description": "Glob patterns for files to exclude from search"
        },
        "telescopeLikeSearch.maxFileSize": {
          "type": "number",
          "default": 1048576,
          "description": "Maximum file size in bytes to include in search (default: 1MB)"
        },
        "telescopeLikeSearch.maxItemsInPicker": {
          "type": "number",
          "default": 30,
          "description": "Maximum number of items to show in pickers (default: 30)"
        },
        "telescopeLikeSearch.previewLines": {
          "type": "number",
          "default": 1,
          "description": "Number of lines to show in file preview (default: 1)"
        }
      }
    }
  },
  "scripts": {
    "vscode:prepublish": "tsc -p ./"
  },
  "devDependencies": {
    "@types/lodash.debounce": "^4.0.9",
    "@types/node": "^20.0.0",
    "@types/vscode": "^1.85.0",
    "typescript": "5.8.3"
  },
  "dependencies": {
    "@types/minimatch": "^5.1.2",
    "@vscode/vsce": "^3.5.0",
    "ignore": "^7.0.5",
    "lodash.debounce": "^4.0.8",
    "minimatch": "^10.0.2"
  },
  "repository": {
    "type": "git",
    "url": "https://github.com/krshrimali/vscode-live-search"
  },
  "license": "MIT",
  "keywords": [
    "vscode",
    "search",
    "telescope",
    "fuzzy",
    "live",
    "preview",
    "ripgrep",
    "extension"
  ],
  "author": "Kushashwa Ravi Shrimali",
  "publisher": "tgkrs",
  "activationEvents": [
    "*"
  ]
}<|MERGE_RESOLUTION|>--- conflicted
+++ resolved
@@ -30,14 +30,14 @@
         "title": "Live Search: Choose Search Scope"
       },
       {
-<<<<<<< HEAD
         "command": "telescopeLikeSearch.clearCache",
         "title": "Live Search: Clear Cache"
-=======
+      },
+      {
         "command": "telescopeLikeSearch.filePicker",
         "title": "Live Search: File Picker with Preview"
->>>>>>> 46004dba
       }
+      
     ],
     "keybindings": [
       {
